--- conflicted
+++ resolved
@@ -94,14 +94,11 @@
 - [x] Add placeholder edit links for future functionality
 - [x] Create responsive design for different screen sizes
 - [x] Write tests for the restaurant listing functionality
-<<<<<<< HEAD
-=======
   - [x] Unit test for tRPC restaurant fetching procedure
   - [x] Unit test for restaurant table component rendering
   - [x] Unit test for pagination functionality
   - [x] Unit test for sorting functionality
   - [x] Unit test for filtering capability
->>>>>>> 39b95775
 
 ## Testing Requirements
 
